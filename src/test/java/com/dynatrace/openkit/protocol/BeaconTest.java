--- conflicted
+++ resolved
@@ -349,12 +349,7 @@
         String[] events = beacon.getEvents();
 
         // then
-<<<<<<< HEAD
         assertThat(events, is(equalTo(new String[]{"et=40&it=" + THREAD_ID + "&pa=" + ACTION_ID + "&s0=1&t0=0&ev=" + errorCode})));
-=======
-        assertThat(events, is(equalTo(
-                new String[] { "et=40&it=" + THREAD_ID + "&pa=" + ACTION_ID + "&s0=1&t0=0&ev=" + errorCode })));
->>>>>>> 6f49443f
     }
 
     @Test
@@ -824,7 +819,6 @@
         // given
         Beacon target = new Beacon(logger, new BeaconCacheImpl(logger), configuration, "127.0.0.1", threadIDProvider, timingProvider);
         target.setBeaconConfiguration(new BeaconConfiguration(0));
-
         ActionImpl parentAction = mock(ActionImpl.class);
         WebRequestTracerBaseImpl webRequestTracer = mock(WebRequestTracerBaseImpl.class);
 
