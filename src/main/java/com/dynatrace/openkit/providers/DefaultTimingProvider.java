/**
 * Copyright 2018 Dynatrace LLC
 *
 * Licensed under the Apache License, Version 2.0 (the "License");
 * you may not use this file except in compliance with the License.
 * You may obtain a copy of the License at
 *
 *     http://www.apache.org/licenses/LICENSE-2.0
 *
 * Unless required by applicable law or agreed to in writing, software
 * distributed under the License is distributed on an "AS IS" BASIS,
 * WITHOUT WARRANTIES OR CONDITIONS OF ANY KIND, either express or implied.
 * See the License for the specific language governing permissions and
 * limitations under the License.
 */

package com.dynatrace.openkit.providers;

public class DefaultTimingProvider implements TimingProvider {

    private long clusterTimeOffset = 0;
    private boolean isTimeSyncSupported = true;


    @Override
    public long provideTimestampInMilliseconds() {
        return System.currentTimeMillis();
    }

    @Override
    public void sleep(long milliseconds) throws InterruptedException {

        Thread.sleep(milliseconds);
    }

    @Override
    public synchronized void initialize(long clusterTimeOffset, boolean isTimeSyncSupported) {

        this.isTimeSyncSupported = isTimeSyncSupported;
        if (isTimeSyncSupported) {
            this.clusterTimeOffset = clusterTimeOffset;
        } else {
            this.clusterTimeOffset = 0;
        }
    }

    @Override
    public synchronized boolean isTimeSyncSupported() {
        return isTimeSyncSupported;
    }

    @Override
    public synchronized long convertToClusterTime(long timestamp) {
        return timestamp + clusterTimeOffset;
    }
<<<<<<< HEAD

    @Override
    public synchronized long getLastInitTimeInClusterTime() {
        return lastInitTime + clusterTimeOffset;
    }

    @Override
    public long getTimeSinceLastInitTime() {
        return getTimeSinceLastInitTime(provideTimestampInMilliseconds());
    }

    @Override
    public synchronized long getTimeSinceLastInitTime(long timestamp) {
        return timestamp - lastInitTime;
    }
=======
>>>>>>> ee072315
}<|MERGE_RESOLUTION|>--- conflicted
+++ resolved
@@ -53,22 +53,4 @@
     public synchronized long convertToClusterTime(long timestamp) {
         return timestamp + clusterTimeOffset;
     }
-<<<<<<< HEAD
-
-    @Override
-    public synchronized long getLastInitTimeInClusterTime() {
-        return lastInitTime + clusterTimeOffset;
-    }
-
-    @Override
-    public long getTimeSinceLastInitTime() {
-        return getTimeSinceLastInitTime(provideTimestampInMilliseconds());
-    }
-
-    @Override
-    public synchronized long getTimeSinceLastInitTime(long timestamp) {
-        return timestamp - lastInitTime;
-    }
-=======
->>>>>>> ee072315
 }