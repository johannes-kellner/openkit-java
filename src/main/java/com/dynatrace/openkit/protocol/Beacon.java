/***************************************************
 * (c) 2016-2017 Dynatrace LLC
 *
 * @author: Christian Schwarzbauer
 */
package com.dynatrace.openkit.protocol;

import com.dynatrace.openkit.api.Logger;
import com.dynatrace.openkit.core.ActionImpl;
import com.dynatrace.openkit.core.SessionImpl;
import com.dynatrace.openkit.core.WebRequestTracerBaseImpl;
import com.dynatrace.openkit.core.configuration.Configuration;
import com.dynatrace.openkit.core.configuration.HTTPClientConfiguration;
import com.dynatrace.openkit.core.util.InetAddressValidator;
import com.dynatrace.openkit.providers.HTTPClientProvider;
import com.dynatrace.openkit.providers.ThreadIDProvider;
import com.dynatrace.openkit.providers.TimingProvider;

import java.io.UnsupportedEncodingException;
import java.net.URLEncoder;
import java.util.ArrayList;
import java.util.LinkedList;
import java.util.concurrent.TimeUnit;
import java.util.concurrent.atomic.AtomicInteger;

/**
 * The Beacon class holds all the beacon data and the beacon protocol implementation.
 */
public class Beacon {

    // basic data constants
    private static final String BEACON_KEY_PROTOCOL_VERSION = "vv";
    private static final String BEACON_KEY_OPENKIT_VERSION = "va";
    private static final String BEACON_KEY_APPLICATION_ID = "ap";
    private static final String BEACON_KEY_APPLICATION_NAME = "an";
    private static final String BEACON_KEY_APPLICATION_VERSION = "vn";
    private static final String BEACON_KEY_PLATFORM_TYPE = "pt";
    private static final String BEACON_KEY_VISITOR_ID = "vi";
    private static final String BEACON_KEY_SESSION_NUMBER = "sn";
    private static final String BEACON_KEY_CLIENT_IP_ADDRESS = "ip";

    // device data constants
    private static final String BEACON_KEY_DEVICE_OS = "os";
    private static final String BEACON_KEY_DEVICE_MANUFACTURER = "mf";
    private static final String BEACON_KEY_DEVICE_MODEL = "md";

    // timestamp constants
    private static final String BEACON_KEY_SESSION_START_TIME = "tv";
    private static final String BEACON_KEY_TIMESYNC_TIME = "ts";
    private static final String BEACON_KEY_TRANSMISSION_TIME = "tx";

    // Action related constants
    private static final String BEACON_KEY_EVENT_TYPE = "et";
    private static final String BEACON_KEY_NAME = "na";
    private static final String BEACON_KEY_THREAD_ID = "it";
    private static final String BEACON_KEY_ACTION_ID = "ca";
    private static final String BEACON_KEY_PARENT_ACTION_ID = "pa";
    private static final String BEACON_KEY_START_SEQUENCE_NUMBER = "s0";
    private static final String BEACON_KEY_TIME_0 = "t0";
    private static final String BEACON_KEY_END_SEQUENCE_NUMBER = "s1";
    private static final String BEACON_KEY_TIME_1 = "t1";

    // data, error & crash capture constants
    private static final String BEACON_KEY_VALUE = "vl";
    private static final String BEACON_KEY_ERROR_CODE = "ev";
    private static final String BEACON_KEY_ERROR_REASON = "rs";
    private static final String BEACON_KEY_ERROR_STACKTRACE = "st";
    private static final String BEACON_KEY_WEBREQUEST_RESPONSECODE = "rc";
    private static final String BEACON_KEY_WEBREQUEST_BYTES_SENT = "bs";
    private static final String BEACON_KEY_WEBREQUEST_BYTES_RECEIVED = "br";

    // version constants
    public static final String OPENKIT_VERSION = "7.0.0000";
    private static final int PROTOCOL_VERSION = 3;
    private static final int PLATFORM_TYPE_OPENKIT = 1;

    // in Java 6 there is no constant for "UTF-8" in the JDK yet, so we define it ourselves
    public static final String CHARSET = "UTF-8";

    // max name length
    private static final int MAX_NAME_LEN = 250;

    // web request tag prefix constant
    private static final String TAG_PREFIX = "MT";

    /**
     * Initial time to sleep after the first failed beacon send attempt.
     */
    private static final long INITIAL_RETRY_SLEEP_TIME_MILLISECONDS = TimeUnit.SECONDS.toMillis(1);

    // next ID and sequence number
    private AtomicInteger nextID = new AtomicInteger(0);
    private AtomicInteger nextSequenceNumber = new AtomicInteger(0);

    // session number & start time
    private final int sessionNumber;
    private final TimingProvider timingProvider;
    private final ThreadIDProvider threadIDProvider;
    private final long sessionStartTime;

    // client IP address
    private final String clientIPAddress;

    // basic beacon protocol data
    private String basicBeaconData;

    // AbstractConfiguration reference
    private final Configuration configuration;

    // HTTPClientConfiguration reference
    private final HTTPClientConfiguration httpConfiguration;

    // lists of events and actions currently on the Beacon
    private final LinkedList<String> eventDataList = new LinkedList<String>();
    private final LinkedList<String> actionDataList = new LinkedList<String>();

    private final Logger logger;

    // *** constructors ***

    public Beacon(Logger logger, Configuration configuration, String clientIPAddress,
                  ThreadIDProvider threadIDProvider, TimingProvider timingProvider) {
        this.logger = logger;
        this.sessionNumber = configuration.createSessionNumber();
        this.timingProvider = timingProvider;

        this.configuration = configuration;
        this.threadIDProvider = threadIDProvider;
        this.sessionStartTime = timingProvider.provideTimestampInMilliseconds();

        if (InetAddressValidator.isValidIP(clientIPAddress)) {
            this.clientIPAddress = clientIPAddress;
        } else {
            this.clientIPAddress = "";
        }

        // store the current configuration
        this.httpConfiguration = configuration.getHttpClientConfig();

        basicBeaconData = createBasicBeaconData();
    }

    // *** public methods ***

    // create next ID
    public int createID() {
        return nextID.incrementAndGet();
    }

    /**
     * Get the current timestamp in milliseconds by delegating to TimingProvider
     *
     * @return
     */
    public long getCurrentTimestamp() {
        return timingProvider.provideTimestampInMilliseconds();
    }

    // create next sequence number
    public int createSequenceNumber() {
        return nextSequenceNumber.incrementAndGet();
    }

    // create web request tag
    public String createTag(ActionImpl parentAction, int sequenceNo) {
        return TAG_PREFIX + "_"
            + PROTOCOL_VERSION + "_"
            + httpConfiguration.getServerID() + "_"
            + configuration.getDeviceID() + "_"
            + sessionNumber + "_"
            + configuration.getApplicationID() + "_"
            + parentAction.getID() + "_"
            + threadIDProvider.getThreadID() + "_"
            + sequenceNo;
    }

    // add an Action to this Beacon
    public void addAction(ActionImpl action) {
        StringBuilder actionBuilder = new StringBuilder();

        buildBasicEventData(actionBuilder, EventType.ACTION, action.getName());

<<<<<<< HEAD
=======
        addKeyValuePair(actionBuilder, BEACON_KEY_ACTION_ID, action.getID());
        addKeyValuePair(actionBuilder, BEACON_KEY_PARENT_ACTION_ID, action.getParentID());
        addKeyValuePair(actionBuilder, BEACON_KEY_START_SEQUENCE_NUMBER, action.getStartSequenceNo());
        addKeyValuePair(actionBuilder, BEACON_KEY_TIME_0, timingProvider.getTimeSinceLastInitTime(action.getStartTime()));
        addKeyValuePair(actionBuilder, BEACON_KEY_END_SEQUENCE_NUMBER, action.getEndSequenceNo());
        addKeyValuePair(actionBuilder, BEACON_KEY_TIME_1, action.getEndTime() - action.getStartTime());


>>>>>>> ad039967
        addActionData(actionBuilder);
    }

    // end Session on this Beacon
    public void endSession(SessionImpl session) {
        StringBuilder eventBuilder = new StringBuilder();

        buildBasicEventData(eventBuilder, EventType.SESSION_END, null);

        addKeyValuePair(eventBuilder, BEACON_KEY_PARENT_ACTION_ID, 0);
        addKeyValuePair(eventBuilder, BEACON_KEY_START_SEQUENCE_NUMBER, createSequenceNumber());
        addKeyValuePair(eventBuilder, BEACON_KEY_TIME_0, timingProvider.getTimeSinceLastInitTime(session.getEndTime()));

        addEventData(eventBuilder);
    }

    // report int value on the provided Action
    public void reportValue(ActionImpl parentAction, String valueName, int value) {
        StringBuilder eventBuilder = new StringBuilder();

        buildEvent(eventBuilder, EventType.VALUE_INT, valueName, parentAction);
        addKeyValuePair(eventBuilder, BEACON_KEY_VALUE, value);

        addEventData(eventBuilder);
    }

    // report double value on the provided Action
    public void reportValue(ActionImpl parentAction, String valueName, double value) {
        StringBuilder eventBuilder = new StringBuilder();

        buildEvent(eventBuilder, EventType.VALUE_DOUBLE, valueName, parentAction);
        addKeyValuePair(eventBuilder, BEACON_KEY_VALUE, value);

        addEventData(eventBuilder);
    }

    // report string value on the provided Action
    public void reportValue(ActionImpl parentAction, String valueName, String value) {
        StringBuilder eventBuilder = new StringBuilder();

        buildEvent(eventBuilder, EventType.VALUE_STRING, valueName, parentAction);
        addKeyValuePair(eventBuilder, BEACON_KEY_VALUE, truncate(value));

        addEventData(eventBuilder);
    }

    // report named event on the provided Action
    public void reportEvent(ActionImpl parentAction, String eventName) {
        StringBuilder eventBuilder = new StringBuilder();

        buildEvent(eventBuilder, EventType.NAMED_EVENT, eventName, parentAction);

        addEventData(eventBuilder);
    }

    // report error on the provided Action
    public void reportError(ActionImpl parentAction, String errorName, int errorCode, String reason) {
        // if capture errors is off -> do nothing
        if (!configuration.isCaptureErrors()) {
            return;
        }

        StringBuilder eventBuilder = new StringBuilder();

        buildBasicEventData(eventBuilder, EventType.ERROR, errorName);

        addKeyValuePair(eventBuilder, BEACON_KEY_PARENT_ACTION_ID, parentAction.getID());
        addKeyValuePair(eventBuilder, BEACON_KEY_START_SEQUENCE_NUMBER, createSequenceNumber());
        addKeyValuePair(eventBuilder, BEACON_KEY_TIME_0, timingProvider.getTimeSinceLastInitTime());
        addKeyValuePair(eventBuilder, BEACON_KEY_ERROR_CODE, errorCode);
        addKeyValuePair(eventBuilder, BEACON_KEY_ERROR_REASON, reason);

        addEventData(eventBuilder);
    }

    // report a crash
    public void reportCrash(String errorName, String reason, String stacktrace) {
        // if capture crashes is off -> do nothing
        if (!configuration.isCaptureCrashes()) {
            return;
        }

        StringBuilder eventBuilder = new StringBuilder();

        buildBasicEventData(eventBuilder, EventType.CRASH, errorName);

        addKeyValuePair(eventBuilder, BEACON_KEY_PARENT_ACTION_ID, 0);                                  // no parent action
        addKeyValuePair(eventBuilder, BEACON_KEY_START_SEQUENCE_NUMBER, createSequenceNumber());
        addKeyValuePair(eventBuilder, BEACON_KEY_TIME_0, timingProvider.getTimeSinceLastInitTime());
        addKeyValuePair(eventBuilder, BEACON_KEY_ERROR_REASON, reason);
        addKeyValuePair(eventBuilder, BEACON_KEY_ERROR_STACKTRACE, stacktrace);

        addEventData(eventBuilder);
    }

    // add web request to the provided Action
    public void addWebRequest(ActionImpl parentAction, WebRequestTracerBaseImpl webRequestTracer) {
        StringBuilder eventBuilder = new StringBuilder();

        buildBasicEventData(eventBuilder, EventType.WEBREQUEST, webRequestTracer.getURL());

        addKeyValuePair(eventBuilder, BEACON_KEY_PARENT_ACTION_ID, parentAction.getID());
        addKeyValuePair(eventBuilder, BEACON_KEY_START_SEQUENCE_NUMBER, webRequestTracer.getStartSequenceNo());
        addKeyValuePair(eventBuilder, BEACON_KEY_TIME_0, timingProvider.getTimeSinceLastInitTime(webRequestTracer.getStartTime()));
        addKeyValuePair(eventBuilder, BEACON_KEY_END_SEQUENCE_NUMBER, webRequestTracer.getEndSequenceNo());
        addKeyValuePair(eventBuilder, BEACON_KEY_TIME_1, webRequestTracer.getEndTime() - webRequestTracer.getStartTime());

        if (webRequestTracer.getBytesSent() > -1) {
            addKeyValuePair(eventBuilder, BEACON_KEY_WEBREQUEST_BYTES_SENT, webRequestTracer.getBytesSent());
        }

        if (webRequestTracer.getBytesReceived() > -1) {
            addKeyValuePair(eventBuilder, BEACON_KEY_WEBREQUEST_BYTES_RECEIVED, webRequestTracer.getBytesReceived());
        }

        if (webRequestTracer.getResponseCode() != -1) {
            addKeyValuePair(eventBuilder, BEACON_KEY_WEBREQUEST_RESPONSECODE, webRequestTracer.getResponseCode());
        }

        addEventData(eventBuilder);
    }

    // identify the user
    public void identifyUser(String userTag) {
        StringBuilder eventBuilder = new StringBuilder();

        buildBasicEventData(eventBuilder, EventType.IDENTIFY_USER, userTag);

        addKeyValuePair(eventBuilder, BEACON_KEY_PARENT_ACTION_ID, 0);
        addKeyValuePair(eventBuilder, BEACON_KEY_START_SEQUENCE_NUMBER, createSequenceNumber());
        addKeyValuePair(eventBuilder, BEACON_KEY_TIME_0, timingProvider.getTimeSinceLastInitTime());

        addEventData(eventBuilder);
    }

    // send current state of Beacon
    public StatusResponse send(HTTPClientProvider provider, int numRetries) throws InterruptedException {
        HTTPClient httpClient = provider.createClient(httpConfiguration);
        ArrayList<byte[]> beaconDataChunks = createBeaconDataChunks();
        StatusResponse response = null;
        for (byte[] beaconData : beaconDataChunks) {
            response = sendBeaconRequest(httpClient, beaconData, numRetries);
        }

        // only return last status response for updating the settings
        return response;
    }


    /**
     * Gets all events.
     * <p>
     * <p>
     * This returns a shallow copy of events entries and is intended only
     * for testing purposes.
     * </p>
     */
    String[] getEvents() {
        return eventDataList.toArray(new String[0]);
    }

    /**
     * Gets all actions.
     * <p>
     * <p>
     * This returns a shallow copy of all actions and is intended only
     * for testing purposes.
     * </p>
     */
    String[] getActions() {
        return actionDataList.toArray(new String[0]);
    }


    // *** private methods ***

    private void addActionData(StringBuilder actionBuilder) {
        synchronized (actionDataList) {
            if (configuration.isCapture()) {
                actionDataList.add(actionBuilder.toString());
            }
        }
    }

    private void addEventData(StringBuilder eventBuilder) {
        synchronized (eventDataList) {
            if (configuration.isCapture()) {
                eventDataList.add(eventBuilder.toString());
            }
        }
    }

    public void clearData() {

        synchronized (eventDataList) {
            synchronized (actionDataList) {
                eventDataList.clear();
                actionDataList.clear();
            }
        }
    }

    private StatusResponse sendBeaconRequest(HTTPClient httpClient, byte[] beaconData, int numRetries) throws InterruptedException {

        StatusResponse response;
        int retry = 0;
        long retrySleepMillis = INITIAL_RETRY_SLEEP_TIME_MILLISECONDS;

        while (true) {

            response = httpClient.sendBeaconRequest(clientIPAddress, beaconData);
            if (response != null || (retry >= numRetries)) {
                break; // success or max retry count reached
            }

            Thread.sleep(retrySleepMillis);
            retrySleepMillis *= 2;
            retry++;
        }

        return response;
    }

    // helper method for building events
    private void buildEvent(StringBuilder builder, EventType eventType, String name, ActionImpl parentAction) {
        buildBasicEventData(builder, eventType, name);

        addKeyValuePair(builder, BEACON_KEY_PARENT_ACTION_ID, parentAction.getID());
        addKeyValuePair(builder, BEACON_KEY_START_SEQUENCE_NUMBER, createSequenceNumber());
        addKeyValuePair(builder, BEACON_KEY_TIME_0, timingProvider.getTimeSinceLastInitTime());
    }

    // helper method for building basic event data
    private void buildBasicEventData(StringBuilder builder, EventType eventType, String name) {
        addKeyValuePair(builder, BEACON_KEY_EVENT_TYPE, eventType.protocolValue());
        if (name != null) {
            addKeyValuePair(builder, BEACON_KEY_NAME, truncate(name));
        }
        addKeyValuePair(builder, BEACON_KEY_THREAD_ID, threadIDProvider.getThreadID());
    }

    // creates (possibly) multiple beacon chunks based on max beacon size
    public ArrayList<byte[]> createBeaconDataChunks() {
        ArrayList<byte[]> beaconDataChunks = new ArrayList<byte[]>();

        synchronized (eventDataList) {
            synchronized (actionDataList) {
                while (!eventDataList.isEmpty() || !actionDataList.isEmpty()) {
                    StringBuilder beaconBuilder = new StringBuilder();

                    beaconBuilder.append(basicBeaconData);
                    beaconBuilder.append('&');
                    beaconBuilder.append(createTimestampData());

                    while (!eventDataList.isEmpty()) {
                        if (beaconBuilder.length() > configuration.getMaxBeaconSize() - 1024) {
                            break;
                        }

                        String eventData = eventDataList.removeFirst();
                        beaconBuilder.append('&');
                        beaconBuilder.append(eventData);
                    }

                    while (!actionDataList.isEmpty()) {
                        if (beaconBuilder.length() > configuration.getMaxBeaconSize() - 1024) {
                            break;
                        }

                        String actionData = actionDataList.removeFirst();
                        beaconBuilder.append('&');
                        beaconBuilder.append(actionData);
                    }

                    byte[] encodedBeacon = null;
                    try {
                        encodedBeacon = beaconBuilder.toString().getBytes(CHARSET);
                    } catch (UnsupportedEncodingException e) {
                        // must not happen, as UTF-8 should *really* be supported
                    }
                    beaconDataChunks.add(encodedBeacon);
                }
            }
        }

        return beaconDataChunks;
    }

    // helper method for creating basic beacon protocol data
    private String createBasicBeaconData() {
        StringBuilder basicBeaconBuilder = new StringBuilder();

        // version and application information
        addKeyValuePair(basicBeaconBuilder, BEACON_KEY_PROTOCOL_VERSION, PROTOCOL_VERSION);
        addKeyValuePair(basicBeaconBuilder, BEACON_KEY_OPENKIT_VERSION, OPENKIT_VERSION);
        addKeyValuePair(basicBeaconBuilder, BEACON_KEY_APPLICATION_ID, configuration.getApplicationID());
        addKeyValuePair(basicBeaconBuilder, BEACON_KEY_APPLICATION_NAME, configuration.getApplicationName());
        if (configuration.getApplicationVersion() != null) {
            addKeyValuePair(basicBeaconBuilder, BEACON_KEY_APPLICATION_VERSION, configuration.getApplicationVersion());
        }
        addKeyValuePair(basicBeaconBuilder, BEACON_KEY_PLATFORM_TYPE, PLATFORM_TYPE_OPENKIT);

        // device/visitor ID, session number and IP address
        addKeyValuePair(basicBeaconBuilder, BEACON_KEY_VISITOR_ID, configuration.getDeviceID());
        addKeyValuePair(basicBeaconBuilder, BEACON_KEY_SESSION_NUMBER, sessionNumber);
        addKeyValuePair(basicBeaconBuilder, BEACON_KEY_CLIENT_IP_ADDRESS, clientIPAddress);

        // platform information
        if (configuration.getDevice().getOperatingSystem() != null) {
            addKeyValuePair(basicBeaconBuilder, BEACON_KEY_DEVICE_OS, configuration.getDevice().getOperatingSystem());
        }
        if (configuration.getDevice().getManufacturer() != null) {
            addKeyValuePair(basicBeaconBuilder, BEACON_KEY_DEVICE_MANUFACTURER, configuration.getDevice()
                                                                                             .getManufacturer());
        }
        if (configuration.getDevice().getModelID() != null) {
            addKeyValuePair(basicBeaconBuilder, BEACON_KEY_DEVICE_MODEL, configuration.getDevice().getModelID());
        }

        return basicBeaconBuilder.toString();
    }

    // helper method for creating basic timestamp data
    private String createTimestampData() {
        StringBuilder timestampBuilder = new StringBuilder();

        // timestamp information
        addKeyValuePair(timestampBuilder, BEACON_KEY_SESSION_START_TIME, timingProvider.convertToClusterTime(sessionStartTime));
        addKeyValuePair(timestampBuilder, BEACON_KEY_TIMESYNC_TIME, timingProvider.getLastInitTimeInClusterTime());
        if (!timingProvider.isTimeSyncSupported()) {
            addKeyValuePair(timestampBuilder, BEACON_KEY_TRANSMISSION_TIME, timingProvider.provideTimestampInMilliseconds());
        }

        return timestampBuilder.toString();
    }

    // helper method for adding key/value pairs with string values
    private void addKeyValuePair(StringBuilder builder, String key, String stringValue) {
        String encodedValue;
        try {
            encodedValue = URLEncoder.encode(stringValue, CHARSET);
        } catch (UnsupportedEncodingException e) {
            // if encoding fails, skip this key/value pair
            logger.error("Skipped encoding of Key/Value: " + key + "/" + stringValue, e);
            return;
        }

        appendKey(builder, key);
        builder.append(encodedValue);
    }

    // helper method for adding key/value pairs with long values
    private void addKeyValuePair(StringBuilder builder, String key, long longValue) {
        appendKey(builder, key);
        builder.append(longValue);
    }

    // helper method for adding key/value pairs with int values
    private void addKeyValuePair(StringBuilder builder, String key, int intValue) {
        appendKey(builder, key);
        builder.append(intValue);
    }

    // helper method for adding key/value pairs with double values
    private void addKeyValuePair(StringBuilder builder, String key, double doubleValue) {
        appendKey(builder, key);
        builder.append(doubleValue);
    }

    // helper method for appending a key
    private void appendKey(StringBuilder builder, String key) {
        if (!builder.toString().isEmpty()) {
            builder.append('&');
        }
        builder.append(key);
        builder.append('=');
    }

    // helper method for truncating name at max name size
    private String truncate(String name) {
        name = name.trim();
        if (name.length() > MAX_NAME_LEN) {
            name = name.substring(0, MAX_NAME_LEN);
        }
        return name;
    }

}<|MERGE_RESOLUTION|>--- conflicted
+++ resolved
@@ -180,8 +180,6 @@
 
         buildBasicEventData(actionBuilder, EventType.ACTION, action.getName());
 
-<<<<<<< HEAD
-=======
         addKeyValuePair(actionBuilder, BEACON_KEY_ACTION_ID, action.getID());
         addKeyValuePair(actionBuilder, BEACON_KEY_PARENT_ACTION_ID, action.getParentID());
         addKeyValuePair(actionBuilder, BEACON_KEY_START_SEQUENCE_NUMBER, action.getStartSequenceNo());
@@ -190,7 +188,6 @@
         addKeyValuePair(actionBuilder, BEACON_KEY_TIME_1, action.getEndTime() - action.getStartTime());
 
 
->>>>>>> ad039967
         addActionData(actionBuilder);
     }
 
