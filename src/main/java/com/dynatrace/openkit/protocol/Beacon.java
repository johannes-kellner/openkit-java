/***************************************************
 * (c) 2016-2017 Dynatrace LLC
 *
 * @author: Christian Schwarzbauer
 */
package com.dynatrace.openkit.protocol;

import com.dynatrace.openkit.api.Logger;
import com.dynatrace.openkit.core.ActionImpl;
import com.dynatrace.openkit.core.SessionImpl;
import com.dynatrace.openkit.core.WebRequestTracerBaseImpl;
import com.dynatrace.openkit.core.configuration.Configuration;
import com.dynatrace.openkit.core.configuration.HTTPClientConfiguration;
import com.dynatrace.openkit.core.util.InetAddressValidator;
import com.dynatrace.openkit.providers.HTTPClientProvider;
import com.dynatrace.openkit.providers.ThreadIDProvider;
import com.dynatrace.openkit.providers.TimingProvider;

import java.io.UnsupportedEncodingException;
import java.net.URLEncoder;
import java.util.ArrayList;
import java.util.LinkedList;
import java.util.concurrent.TimeUnit;
import java.util.concurrent.atomic.AtomicInteger;
/**
 * The Beacon class holds all the beacon data and the beacon protocol implementation.
 */
public class Beacon {

	// basic data constants
	private static final String BEACON_KEY_PROTOCOL_VERSION = "vv";
	private static final String BEACON_KEY_OPENKIT_VERSION = "va";
	private static final String BEACON_KEY_APPLICATION_ID = "ap";
	private static final String BEACON_KEY_APPLICATION_NAME = "an";
	private static final String BEACON_KEY_APPLICATION_VERSION = "vn";
	private static final String BEACON_KEY_PLATFORM_TYPE = "pt";
	private static final String BEACON_KEY_VISITOR_ID = "vi";
	private static final String BEACON_KEY_SESSION_NUMBER = "sn";
	private static final String BEACON_KEY_CLIENT_IP_ADDRESS = "ip";

	// device data constants
	private static final String BEACON_KEY_DEVICE_OS = "os";
	private static final String BEACON_KEY_DEVICE_MANUFACTURER = "mf";
	private static final String BEACON_KEY_DEVICE_MODEL = "md";

	// timestamp constants
	private static final String BEACON_KEY_SESSION_START_TIME = "tv";
	private static final String BEACON_KEY_TIMESYNC_TIME = "ts";
	private static final String BEACON_KEY_TRANSMISSION_TIME = "tx";

	// Action related constants
	private static final String BEACON_KEY_EVENT_TYPE = "et";
	private static final String BEACON_KEY_NAME = "na";
	private static final String BEACON_KEY_THREAD_ID = "it";
	private static final String BEACON_KEY_ACTION_ID = "ca";
	private static final String BEACON_KEY_PARENT_ACTION_ID = "pa";
	private static final String BEACON_KEY_START_SEQUENCE_NUMBER = "s0";
	private static final String BEACON_KEY_TIME_0 = "t0";
	private static final String BEACON_KEY_END_SEQUENCE_NUMBER = "s1";
	private static final String BEACON_KEY_TIME_1 = "t1";

	// data, error & crash capture constants
	private static final String BEACON_KEY_VALUE = "vl";
	private static final String BEACON_KEY_ERROR_CODE = "ev";
	private static final String BEACON_KEY_ERROR_REASON = "rs";
	private static final String BEACON_KEY_ERROR_STACKTRACE = "st";
	private static final String BEACON_KEY_WEBREQUEST_RESPONSECODE = "rc";
	private static final String BEACON_KEY_WEBREQUEST_BYTES_SENT = "bs";
	private static final String BEACON_KEY_WEBREQUEST_BYTES_RECEIVED = "br";

	// version constants
	public static final String OPENKIT_VERSION = "7.0.0000";
	private static final int PROTOCOL_VERSION = 3;
	private static final int PLATFORM_TYPE_OPENKIT = 1;

	// in Java 6 there is no constant for "UTF-8" in the JDK yet, so we define it ourselves
	public static final String CHARSET = "UTF-8";

	// max name length
	private static final int MAX_NAME_LEN = 250;

	// web request tag prefix constant
	private static final String TAG_PREFIX = "MT";

	/** Initial time to sleep after the first failed beacon send attempt. */
    private static final long INITIAL_RETRY_SLEEP_TIME_MILLISECONDS = TimeUnit.SECONDS.toMillis(1);

	// next ID and sequence number
	private AtomicInteger nextID = new AtomicInteger(0);
	private AtomicInteger nextSequenceNumber = new AtomicInteger(0);

	// session number & start time
	private final int sessionNumber;
	private final TimingProvider timingProvider;
	private final ThreadIDProvider threadIDProvider;
	private final long sessionStartTime;

	// client IP address
	private final String clientIPAddress;

	// basic beacon protocol data
	private String basicBeaconData;

	// AbstractConfiguration reference
	private final Configuration configuration;

	// HTTPClientConfiguration reference
	private final HTTPClientConfiguration httpConfiguration;

	// lists of events and actions currently on the Beacon
	private final LinkedList<String> eventDataList = new LinkedList<String>();
	private final LinkedList<String> actionDataList = new LinkedList<String>();

	private final Logger logger;

	// *** constructors ***

<<<<<<< HEAD
	public Beacon(Logger logger, AbstractConfiguration configuration, String clientIPAddress,
=======
	public Beacon(Configuration configuration, String clientIPAddress,
>>>>>>> 463cab15
				  ThreadIDProvider threadIDProvider, TimingProvider timingProvider) {
		this.logger = logger;
	    this.sessionNumber = configuration.createSessionNumber();
		this.timingProvider = timingProvider;

		this.configuration = configuration;
		this.threadIDProvider = threadIDProvider;
		this.sessionStartTime = timingProvider.provideTimestampInMilliseconds();

		if(InetAddressValidator.isValidIP(clientIPAddress)) {
			this.clientIPAddress = clientIPAddress;
		} else {
			this.clientIPAddress = "";
		}

		// store the current configuration
		this.httpConfiguration = configuration.getHttpClientConfig();

		basicBeaconData = createBasicBeaconData();
	}

	// *** public methods ***

	// create next ID
	public int createID() {
		return nextID.incrementAndGet();
	}

	/**
	 * Get the current timestamp in milliseconds by delegating to TimingProvider
	 *
	 * @return
	 */
	public long getCurrentTimestamp() {
		return timingProvider.provideTimestampInMilliseconds();
	}

	// create next sequence number
	public int createSequenceNumber() {
		return nextSequenceNumber.incrementAndGet();
	}

	// create web request tag
	public String createTag(ActionImpl parentAction, int sequenceNo) {
		return TAG_PREFIX + "_"
				   + PROTOCOL_VERSION + "_"
				   + httpConfiguration.getServerID() + "_"
				   + configuration.getDeviceID() + "_"
				   + sessionNumber + "_"
				   + configuration.getApplicationID() + "_"
				   + parentAction.getID() + "_"
				   + threadIDProvider.getThreadID() + "_"
				   + sequenceNo;
	}

	// add an Action to this Beacon
	public void addAction(ActionImpl action) {
		StringBuilder actionBuilder = new StringBuilder();

		buildBasicEventData(actionBuilder, EventType.ACTION, action.getName());

		addKeyValuePair(actionBuilder, BEACON_KEY_ACTION_ID, action.getID());
		addKeyValuePair(actionBuilder, BEACON_KEY_PARENT_ACTION_ID, action.getParentID());
		addKeyValuePair(actionBuilder, BEACON_KEY_START_SEQUENCE_NUMBER, action.getStartSequenceNo());
		addKeyValuePair(actionBuilder, BEACON_KEY_TIME_0, timingProvider.getTimeSinceLastInitTime(action.getStartTime()));
		addKeyValuePair(actionBuilder, BEACON_KEY_END_SEQUENCE_NUMBER, action.getEndSequenceNo());
		addKeyValuePair(actionBuilder, BEACON_KEY_TIME_1, action.getEndTime() - action.getStartTime());



        addActionData(actionBuilder);
    }

    // end Session on this Beacon
	public void endSession(SessionImpl session) {
        StringBuilder eventBuilder = new StringBuilder();

		buildBasicEventData(eventBuilder, EventType.SESSION_END, null);

		addKeyValuePair(eventBuilder, BEACON_KEY_PARENT_ACTION_ID, 0);
		addKeyValuePair(eventBuilder, BEACON_KEY_START_SEQUENCE_NUMBER, createSequenceNumber());
		addKeyValuePair(eventBuilder, BEACON_KEY_TIME_0, timingProvider.getTimeSinceLastInitTime(session.getEndTime()));

        addEventData(eventBuilder);
    }

    // report int value on the provided Action
	public void reportValue(ActionImpl parentAction, String valueName, int value) {
		StringBuilder eventBuilder = new StringBuilder();

		buildEvent(eventBuilder, EventType.VALUE_INT, valueName, parentAction);
		addKeyValuePair(eventBuilder, BEACON_KEY_VALUE, value);

        addEventData(eventBuilder);
    }

	// report double value on the provided Action
	public void reportValue(ActionImpl parentAction, String valueName, double value) {
        StringBuilder eventBuilder = new StringBuilder();

		buildEvent(eventBuilder, EventType.VALUE_DOUBLE, valueName, parentAction);
		addKeyValuePair(eventBuilder, BEACON_KEY_VALUE, value);

        addEventData(eventBuilder);
    }

	// report string value on the provided Action
	public void reportValue(ActionImpl parentAction, String valueName, String value) {
        StringBuilder eventBuilder = new StringBuilder();

		buildEvent(eventBuilder, EventType.VALUE_STRING, valueName, parentAction);
		addKeyValuePair(eventBuilder, BEACON_KEY_VALUE, truncate(value));

        addEventData(eventBuilder);
    }

	// report named event on the provided Action
	public void reportEvent(ActionImpl parentAction, String eventName) {
        StringBuilder eventBuilder = new StringBuilder();

		buildEvent(eventBuilder, EventType.NAMED_EVENT, eventName, parentAction);

        addEventData(eventBuilder);
    }

	// report error on the provided Action
	public void reportError(ActionImpl parentAction, String errorName, int errorCode, String reason) {
        // if capture errors is off -> do nothing
        if (!configuration.isCaptureErrors()) {
            return;
        }

		StringBuilder eventBuilder = new StringBuilder();

		buildBasicEventData(eventBuilder, EventType.ERROR, errorName);

		addKeyValuePair(eventBuilder, BEACON_KEY_PARENT_ACTION_ID, parentAction.getID());
		addKeyValuePair(eventBuilder, BEACON_KEY_START_SEQUENCE_NUMBER, createSequenceNumber());
		addKeyValuePair(eventBuilder, BEACON_KEY_TIME_0, timingProvider.getTimeSinceLastInitTime());
		addKeyValuePair(eventBuilder, BEACON_KEY_ERROR_CODE, errorCode);
		addKeyValuePair(eventBuilder, BEACON_KEY_ERROR_REASON, reason);

		addEventData(eventBuilder);
	}

	// report a crash
	public void reportCrash(String errorName, String reason, String stacktrace) {
        // if capture crashes is off -> do nothing
        if (!configuration.isCaptureCrashes()) {
	        return;
        }

		StringBuilder eventBuilder = new StringBuilder();

		buildBasicEventData(eventBuilder, EventType.CRASH, errorName);

		addKeyValuePair(eventBuilder, BEACON_KEY_PARENT_ACTION_ID, 0);                                  // no parent action
		addKeyValuePair(eventBuilder, BEACON_KEY_START_SEQUENCE_NUMBER, createSequenceNumber());
		addKeyValuePair(eventBuilder, BEACON_KEY_TIME_0, timingProvider.getTimeSinceLastInitTime());
		addKeyValuePair(eventBuilder, BEACON_KEY_ERROR_REASON, reason);
		addKeyValuePair(eventBuilder, BEACON_KEY_ERROR_STACKTRACE, stacktrace);

        addEventData(eventBuilder);
	}

	// add web request to the provided Action
	public void addWebRequest(ActionImpl parentAction, WebRequestTracerBaseImpl webRequestTracer) {
        StringBuilder eventBuilder = new StringBuilder();

		buildBasicEventData(eventBuilder, EventType.WEBREQUEST, webRequestTracer.getURL());

		addKeyValuePair(eventBuilder, BEACON_KEY_PARENT_ACTION_ID, parentAction.getID());
		addKeyValuePair(eventBuilder, BEACON_KEY_START_SEQUENCE_NUMBER, webRequestTracer.getStartSequenceNo());
		addKeyValuePair(eventBuilder, BEACON_KEY_TIME_0, timingProvider.getTimeSinceLastInitTime(webRequestTracer.getStartTime()));
		addKeyValuePair(eventBuilder, BEACON_KEY_END_SEQUENCE_NUMBER, webRequestTracer.getEndSequenceNo());
		addKeyValuePair(eventBuilder, BEACON_KEY_TIME_1, webRequestTracer.getEndTime() - webRequestTracer.getStartTime());

		if (webRequestTracer.getBytesSent() > -1 ) {
			addKeyValuePair(eventBuilder, BEACON_KEY_WEBREQUEST_BYTES_SENT, webRequestTracer.getBytesSent());
		}

		if (webRequestTracer.getBytesReceived() > -1) {
			addKeyValuePair(eventBuilder, BEACON_KEY_WEBREQUEST_BYTES_RECEIVED, webRequestTracer.getBytesReceived());
		}

		if (webRequestTracer.getResponseCode() != -1) {
			addKeyValuePair(eventBuilder, BEACON_KEY_WEBREQUEST_RESPONSECODE, webRequestTracer.getResponseCode());
		}

        addEventData(eventBuilder);
    }

	// identify the user
	public void identifyUser(String userTag) {
		StringBuilder eventBuilder = new StringBuilder();

		buildBasicEventData(eventBuilder, EventType.IDENTIFY_USER, userTag);

		addKeyValuePair(eventBuilder, BEACON_KEY_PARENT_ACTION_ID, 0);
		addKeyValuePair(eventBuilder, BEACON_KEY_START_SEQUENCE_NUMBER, createSequenceNumber());
		addKeyValuePair(eventBuilder, BEACON_KEY_TIME_0, timingProvider.getTimeSinceLastInitTime());

		addEventData(eventBuilder);
	}

	// send current state of Beacon
	public StatusResponse send(HTTPClientProvider provider, int numRetries) throws InterruptedException {
		HTTPClient httpClient = provider.createClient(logger, httpConfiguration);
		ArrayList<byte[]> beaconDataChunks = createBeaconDataChunks();
		StatusResponse response = null;
		for (byte[] beaconData : beaconDataChunks) {
		    response = sendBeaconRequest(httpClient, beaconData, numRetries);
		}

		// only return last status response for updating the settings
		return response;
	}


	/**
	 * Gets all events.
	 *
	 * <p>
	 *     This returns a shallow copy of events entries and is intended only
	 *     for testing purposes.
	 * </p>
	 */
	String[] getEvents() { return eventDataList.toArray(new String[0]); }

	/**
	 * Gets all actions.
	 *
	 * <p>
	 *     This returns a shallow copy of all actions and is intended only
	 *     for testing purposes.
	 * </p>
	 */
	String[] getActions() { return actionDataList.toArray(new String[0]); }


	// *** private methods ***

	private void addActionData(StringBuilder actionBuilder) {
		synchronized (actionDataList) {
			if (configuration.isCapture()) {
				actionDataList.add(actionBuilder.toString());
			}
		}
	}

	private void addEventData(StringBuilder eventBuilder) {
		synchronized (eventDataList) {
			if (configuration.isCapture()) {
				eventDataList.add(eventBuilder.toString());
			}
		}
	}

	public void clearData() {

		synchronized (eventDataList) {
			synchronized (actionDataList) {
				eventDataList.clear();
				actionDataList.clear();
			}
		}
	}

    private StatusResponse sendBeaconRequest(HTTPClient httpClient, byte[] beaconData, int numRetries) throws InterruptedException {

        StatusResponse response;
        int retry = 0;
        long retrySleepMillis = INITIAL_RETRY_SLEEP_TIME_MILLISECONDS;

        while (true) {

            response = httpClient.sendBeaconRequest(clientIPAddress, beaconData);
            if (response != null || (retry >= numRetries)) {
                break; // success or max retry count reached
            }

            Thread.sleep(retrySleepMillis);
            retrySleepMillis *= 2;
            retry++;
        }

        return response;
    }

	// helper method for building events
	private void buildEvent(StringBuilder builder, EventType eventType, String name, ActionImpl parentAction) {
		buildBasicEventData(builder, eventType, name);

		addKeyValuePair(builder, BEACON_KEY_PARENT_ACTION_ID, parentAction.getID());
		addKeyValuePair(builder, BEACON_KEY_START_SEQUENCE_NUMBER, createSequenceNumber());
		addKeyValuePair(builder, BEACON_KEY_TIME_0, timingProvider.getTimeSinceLastInitTime());
	}

	// helper method for building basic event data
	private void buildBasicEventData(StringBuilder builder, EventType eventType, String name) {
		addKeyValuePair(builder, BEACON_KEY_EVENT_TYPE, eventType.protocolValue());
		if (name != null) {
			addKeyValuePair(builder, BEACON_KEY_NAME, truncate(name));
		}
		addKeyValuePair(builder, BEACON_KEY_THREAD_ID, threadIDProvider.getThreadID());
	}

	// creates (possibly) multiple beacon chunks based on max beacon size
	public ArrayList<byte[]> createBeaconDataChunks() {
		ArrayList<byte[]> beaconDataChunks = new ArrayList<byte[]>();

		synchronized (eventDataList) {
			synchronized (actionDataList) {
				while (!eventDataList.isEmpty() || !actionDataList.isEmpty()) {
					StringBuilder beaconBuilder = new StringBuilder();

					beaconBuilder.append(basicBeaconData);
					beaconBuilder.append('&');
					beaconBuilder.append(createTimestampData());

					while (!eventDataList.isEmpty()) {
						if (beaconBuilder.length() > configuration.getMaxBeaconSize() - 1024) {
							break;
						}

						String eventData = eventDataList.removeFirst();
						beaconBuilder.append('&');
						beaconBuilder.append(eventData);
					}

					while (!actionDataList.isEmpty()) {
						if (beaconBuilder.length() > configuration.getMaxBeaconSize() - 1024) {
							break;
						}

						String actionData = actionDataList.removeFirst();
						beaconBuilder.append('&');
						beaconBuilder.append(actionData);
					}

					byte[] encodedBeacon = null;
					try {
						encodedBeacon = beaconBuilder.toString().getBytes(CHARSET);
					} catch (UnsupportedEncodingException e) {
						// must not happen, as UTF-8 should *really* be supported
					}
					beaconDataChunks.add(encodedBeacon);
				}
			}
		}

		return beaconDataChunks;
	}

	// helper method for creating basic beacon protocol data
	private String createBasicBeaconData() {
		StringBuilder basicBeaconBuilder = new StringBuilder();

		// version and application information
		addKeyValuePair(basicBeaconBuilder, BEACON_KEY_PROTOCOL_VERSION, PROTOCOL_VERSION);
		addKeyValuePair(basicBeaconBuilder, BEACON_KEY_OPENKIT_VERSION, OPENKIT_VERSION);
		addKeyValuePair(basicBeaconBuilder, BEACON_KEY_APPLICATION_ID, configuration.getApplicationID());
		addKeyValuePair(basicBeaconBuilder, BEACON_KEY_APPLICATION_NAME, configuration.getApplicationName());
		if (configuration.getApplicationVersion() != null) {
			addKeyValuePair(basicBeaconBuilder, BEACON_KEY_APPLICATION_VERSION, configuration.getApplicationVersion());
		}
		addKeyValuePair(basicBeaconBuilder, BEACON_KEY_PLATFORM_TYPE, PLATFORM_TYPE_OPENKIT);

		// device/visitor ID, session number and IP address
		addKeyValuePair(basicBeaconBuilder, BEACON_KEY_VISITOR_ID, configuration.getDeviceID());
		addKeyValuePair(basicBeaconBuilder, BEACON_KEY_SESSION_NUMBER, sessionNumber);
		addKeyValuePair(basicBeaconBuilder, BEACON_KEY_CLIENT_IP_ADDRESS, clientIPAddress);

		// platform information
		if (configuration.getDevice().getOperatingSystem() != null) {
			addKeyValuePair(basicBeaconBuilder, BEACON_KEY_DEVICE_OS, configuration.getDevice().getOperatingSystem());
		}
		if (configuration.getDevice().getManufacturer() != null) {
			addKeyValuePair(basicBeaconBuilder, BEACON_KEY_DEVICE_MANUFACTURER, configuration.getDevice().getManufacturer());
		}
		if (configuration.getDevice().getModelID() != null) {
			addKeyValuePair(basicBeaconBuilder, BEACON_KEY_DEVICE_MODEL, configuration.getDevice().getModelID());
		}

		return basicBeaconBuilder.toString();
	}

	// helper method for creating basic timestamp data
	private String createTimestampData() {
		StringBuilder timestampBuilder = new StringBuilder();

		// timestamp information
		addKeyValuePair(timestampBuilder, BEACON_KEY_SESSION_START_TIME, timingProvider.convertToClusterTime(sessionStartTime));
		addKeyValuePair(timestampBuilder, BEACON_KEY_TIMESYNC_TIME, timingProvider.getLastInitTimeInClusterTime());
		if (!timingProvider.isTimeSyncSupported()) {
			addKeyValuePair(timestampBuilder, BEACON_KEY_TRANSMISSION_TIME, timingProvider.provideTimestampInMilliseconds());
		}

		return timestampBuilder.toString();
	}

	// helper method for adding key/value pairs with string values
	private void addKeyValuePair(StringBuilder builder, String key, String stringValue) {
		String encodedValue;
		try {
			encodedValue = URLEncoder.encode(stringValue, CHARSET);
		} catch (UnsupportedEncodingException e) {
			// if encoding fails, skip this key/value pair
    		logger.error("Skipped encoding of Key/Value: " + key + "/" + stringValue);
			return;
		}

		appendKey(builder, key);
		builder.append(encodedValue);
	}

	// helper method for adding key/value pairs with long values
	private void addKeyValuePair(StringBuilder builder, String key, long longValue) {
		appendKey(builder, key);
		builder.append(longValue);
	}

	// helper method for adding key/value pairs with int values
	private void addKeyValuePair(StringBuilder builder, String key, int intValue) {
		appendKey(builder, key);
		builder.append(intValue);
	}

	// helper method for adding key/value pairs with double values
	private void addKeyValuePair(StringBuilder builder, String key, double doubleValue) {
		appendKey(builder, key);
		builder.append(doubleValue);
	}

	// helper method for appending a key
	private void appendKey(StringBuilder builder, String key) {
		if (!builder.toString().isEmpty()) {
			builder.append('&');
		}
		builder.append(key);
		builder.append('=');
	}

	// helper method for truncating name at max name size
	private String truncate(String name) {
		name = name.trim();
		if (name.length() > MAX_NAME_LEN) {
			name = name.substring(0, MAX_NAME_LEN);
		}
		return name;
	}

}<|MERGE_RESOLUTION|>--- conflicted
+++ resolved
@@ -115,11 +115,7 @@
 
 	// *** constructors ***
 
-<<<<<<< HEAD
-	public Beacon(Logger logger, AbstractConfiguration configuration, String clientIPAddress,
-=======
-	public Beacon(Configuration configuration, String clientIPAddress,
->>>>>>> 463cab15
+	public Beacon(Logger logger, Configuration configuration, String clientIPAddress,
 				  ThreadIDProvider threadIDProvider, TimingProvider timingProvider) {
 		this.logger = logger;
 	    this.sessionNumber = configuration.createSessionNumber();
