--- conflicted
+++ resolved
@@ -1,87 +1,82 @@
-/**
- * Copyright 2018 Dynatrace LLC
- *
- * Licensed under the Apache License, Version 2.0 (the "License");
- * you may not use this file except in compliance with the License.
- * You may obtain a copy of the License at
- *
- *     http://www.apache.org/licenses/LICENSE-2.0
- *
- * Unless required by applicable law or agreed to in writing, software
- * distributed under the License is distributed on an "AS IS" BASIS,
- * WITHOUT WARRANTIES OR CONDITIONS OF ANY KIND, either express or implied.
- * See the License for the specific language governing permissions and
- * limitations under the License.
- */
-
-package com.dynatrace.openkit.core.communication;
-
-import com.dynatrace.openkit.core.configuration.BeaconConfiguration;
-
-import java.util.List;
-
-/**
- * In this state open sessions are finished. After that all sessions are sent to the server.
- *
- * <p>
- * Transition to:
- * <ul>
- * <li>{@link BeaconSendingTerminalState}</li>
- * </ul>
- * </p>
- */
-class BeaconSendingFlushSessionsState extends AbstractBeaconSendingState {
-
-    BeaconSendingFlushSessionsState() {
-        super(false);
-    }
-
-    @Override
-    void doExecute(BeaconSendingContext context) {
-
-        // first get all sessions that do not have any multiplicity set
-        List<SessionWrapper> newSessions = context.getAllNewSessions();
-        for (SessionWrapper newSession : newSessions) {
-            // just turn on the multiplicity and send all remaining data
-            BeaconConfiguration currentConfiguration = newSession.getSession().getBeaconConfiguration();
-            newSession.updateBeaconConfiguration(new BeaconConfiguration(1,
-                currentConfiguration.getDataCollectionLevel(),
-                currentConfiguration.getCrashReportingLevel()));
-        }
-
-        // end open sessions -> will be flushed afterwards
-        List<SessionWrapper> openSessions = context.getAllOpenAndConfiguredSessions();
-        for (SessionWrapper openSession : openSessions) {
-            openSession.end();
-        }
-
-        // flush already finished (and previously ended) sessions
-        List<SessionWrapper> finishedSessions = context.getAllFinishedAndConfiguredSessions();
-        for (SessionWrapper finishedSession : finishedSessions) {
-            if (finishedSession.isDataSendingAllowed()) {
-                finishedSession.sendBeacon(context.getHTTPClientProvider());
-            }
-            finishedSession.clearCapturedData();
-<<<<<<< HEAD
-            context.removeSession(finishedSession);
-=======
-            finishedSession.close(); // The session is already closed/ended at this point. This call avoids a static code warning.
-
-            finishedSession = context.getNextFinishedSession();
->>>>>>> 7e4831f9
-        }
-
-        // make last state transition to terminal state
-        context.setNextState(new BeaconSendingTerminalState());
-    }
-
-    @Override
-    AbstractBeaconSendingState getShutdownState() {
-        return new BeaconSendingTerminalState();
-    }
-
-    @Override
-    public String toString() {
-        return "FlushSessions";
-    }
-}
+/**
+ * Copyright 2018 Dynatrace LLC
+ *
+ * Licensed under the Apache License, Version 2.0 (the "License");
+ * you may not use this file except in compliance with the License.
+ * You may obtain a copy of the License at
+ *
+ *     http://www.apache.org/licenses/LICENSE-2.0
+ *
+ * Unless required by applicable law or agreed to in writing, software
+ * distributed under the License is distributed on an "AS IS" BASIS,
+ * WITHOUT WARRANTIES OR CONDITIONS OF ANY KIND, either express or implied.
+ * See the License for the specific language governing permissions and
+ * limitations under the License.
+ */
+
+package com.dynatrace.openkit.core.communication;
+
+import com.dynatrace.openkit.core.configuration.BeaconConfiguration;
+
+import java.util.List;
+
+/**
+ * In this state open sessions are finished. After that all sessions are sent to the server.
+ * <p>
+ * <p>
+ * Transition to:
+ * <ul>
+ * <li>{@link BeaconSendingTerminalState}</li>
+ * </ul>
+ * </p>
+ */
+class BeaconSendingFlushSessionsState extends AbstractBeaconSendingState {
+
+    BeaconSendingFlushSessionsState() {
+        super(false);
+    }
+
+    @Override
+    void doExecute(BeaconSendingContext context) {
+
+        // first get all sessions that do not have any multiplicity set
+        List<SessionWrapper> newSessions = context.getAllNewSessions();
+        for (SessionWrapper newSession : newSessions) {
+            // just turn on the multiplicity and send all remaining data
+            BeaconConfiguration currentConfiguration = newSession.getSession().getBeaconConfiguration();
+            newSession.updateBeaconConfiguration(new BeaconConfiguration(1,
+                currentConfiguration.getDataCollectionLevel(),
+                currentConfiguration.getCrashReportingLevel()));
+        }
+
+        // end open sessions -> will be flushed afterwards
+        List<SessionWrapper> openSessions = context.getAllOpenAndConfiguredSessions();
+        for (SessionWrapper openSession : openSessions) {
+            openSession.end();
+        }
+
+        // flush already finished (and previously ended) sessions
+        List<SessionWrapper> finishedSessions = context.getAllFinishedAndConfiguredSessions();
+        for (SessionWrapper finishedSession : finishedSessions) {
+            if (finishedSession.isDataSendingAllowed()) {
+                finishedSession.sendBeacon(context.getHTTPClientProvider());
+            }
+            finishedSession.clearCapturedData();
+            finishedSession.getSession().close(); // The session is already closed/ended at this point. This call avoids a static code warning.
+            context.removeSession(finishedSession);
+        }
+
+        // make last state transition to terminal state
+        context.setNextState(new BeaconSendingTerminalState());
+    }
+
+    @Override
+    AbstractBeaconSendingState getShutdownState() {
+        return new BeaconSendingTerminalState();
+    }
+
+    @Override
+    public String toString() {
+        return "FlushSessions";
+    }
+}