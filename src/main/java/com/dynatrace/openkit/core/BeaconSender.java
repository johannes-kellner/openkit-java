/***************************************************
 * (c) 2016-2017 Dynatrace LLC
 *
 * @author: Christian Schwarzbauer
 */
package com.dynatrace.openkit.core;

import java.util.concurrent.TimeUnit;

import com.dynatrace.openkit.api.Logger;
import com.dynatrace.openkit.core.communication.BeaconSendingContext;
import com.dynatrace.openkit.core.configuration.Configuration;
import com.dynatrace.openkit.providers.HTTPClientProvider;
import com.dynatrace.openkit.providers.TimingProvider;

/**
 * The BeaconSender is responsible for asynchronously sending the Beacons to the provided endpoint.
 *
 * <p>
 *     The {@code BeaconSender} manages the thread running OpenKit communication in the background.
 * </p>
 */
public class BeaconSender {

    static final long  SHUTDOWN_TIMEOUT = TimeUnit.SECONDS.toMillis(10);

    /** Thread used to send the beacons in the background */
    private Thread beaconSenderThread;
    /** Context in terms of the State Design Pattern */
    private final BeaconSendingContext context;

    /**
     * Create a new BeaconSender.
     *
     * <p>
     *     To start the beacon sending the {@link #initialize()} method must be called.
     * </p>
     *
     * @param configuration OpenKit configuration.
     * @param clientProvider Used for retrieving an {@link com.dynatrace.openkit.protocol.HTTPClient} instance.
     * @param timingProvider Used for some timing related things.
     */
<<<<<<< HEAD
	public BeaconSender(Logger logger, AbstractConfiguration configuration, HTTPClientProvider clientProvider, TimingProvider timingProvider) {
=======
	public BeaconSender(Configuration configuration, HTTPClientProvider clientProvider, TimingProvider timingProvider) {
>>>>>>> 463cab15

	    context = new BeaconSendingContext(logger, configuration, clientProvider, timingProvider);
	}

    /**
     * Start beacon sender thread.
     *
     * <p>
     *     Note: The beacon sender has to perform some initialization code, which is done in the background,
     *     before it actually starts sending beacons.
     *     If it's a must to have OpenKit fully initialized use the {@link #waitForInit()} method to wait until initialized.
     * </p>
     */
	public void initialize() {

	    // create and start the sending thread
	    beaconSenderThread = new Thread(new Runnable() {
            @Override
            public void run() {
                // run the loop as long as OpenKit does not get shutdown or ends itself.
                while (!context.isInTerminalState()) {
                    context.executeCurrentState();
                }
            }
        });
	    beaconSenderThread.start();
	}

    /**
     * Wait until OpenKit is fully initialized or a shutdown request has been made.
     *
     * <p>
     *     This method might hang forever.
     * </p>
     *
     * @return {@code true} if OpenKit is fully initialized, or {@code false} if shutdown has been requested during init phase.
     */
	public boolean waitForInit() {
	    return context.waitForInit();
    }

    /**
     * Wait until OpenKit is fully initialized or a shutdown request has been made or given timeout expired.
     *
     * @param timeoutMillis The maximum number of milliseconds to wait for initialization being completed.
     *
     * @return {@code true} if OpenKit is fully initialized, or {@code false} if shutdown has been requested during init phase.
     */
    public boolean waitForInit(long timeoutMillis) {
        return context.waitForInit(timeoutMillis);
    }

    /**
     * Get a boolean indicating whether OpenKit has been initialized or not.
     *
     * @return {@code true} if OpenKit has been initialized, {@code false} otherwise.
     */
    public boolean isInitialized() {
	    return context.isInitialized();
    }

    /**
     * Shutdown the BeaconSender and wait until it's shutdown (at most {@link BeaconSender#SHUTDOWN_TIMEOUT} milliseconds.
     */
    public void shutdown() {

	    context.requestShutdown();

        if (beaconSenderThread != null) {
            beaconSenderThread.interrupt();
            try {
                beaconSenderThread.join(SHUTDOWN_TIMEOUT);
            } catch (InterruptedException e) {
                Thread.currentThread().interrupt();
            }
            beaconSenderThread = null;
        }
    }

    /**
     * When starting a new Session, put it into open Sessions.
     *
     * <p>
     *     A session is only put into the open Sessions if capturing is enabled.
     *     In case capturing is disabled, this method has no effect.
     * </p>
     *
     * @param session Session to start.
     */
	public void startSession(SessionImpl session) {
	    context.startSession(session);
	}

    /**
     * When finishing a Session, remove it from open Sessions and put it into finished Sessions.
     *
     * <p>
     *     As soon as a session get's finished it will transferred to the server.
     * </p>
     *
     * @param session Session to finish.
     */
	public void finishSession(SessionImpl session) {
	    context.finishSession(session);
	}
}
<|MERGE_RESOLUTION|>--- conflicted
+++ resolved
@@ -1,153 +1,148 @@
-/***************************************************
- * (c) 2016-2017 Dynatrace LLC
- *
- * @author: Christian Schwarzbauer
- */
-package com.dynatrace.openkit.core;
-
-import java.util.concurrent.TimeUnit;
-
-import com.dynatrace.openkit.api.Logger;
-import com.dynatrace.openkit.core.communication.BeaconSendingContext;
-import com.dynatrace.openkit.core.configuration.Configuration;
-import com.dynatrace.openkit.providers.HTTPClientProvider;
-import com.dynatrace.openkit.providers.TimingProvider;
-
-/**
- * The BeaconSender is responsible for asynchronously sending the Beacons to the provided endpoint.
- *
- * <p>
- *     The {@code BeaconSender} manages the thread running OpenKit communication in the background.
- * </p>
- */
-public class BeaconSender {
-
-    static final long  SHUTDOWN_TIMEOUT = TimeUnit.SECONDS.toMillis(10);
-
-    /** Thread used to send the beacons in the background */
-    private Thread beaconSenderThread;
-    /** Context in terms of the State Design Pattern */
-    private final BeaconSendingContext context;
-
-    /**
-     * Create a new BeaconSender.
-     *
-     * <p>
-     *     To start the beacon sending the {@link #initialize()} method must be called.
-     * </p>
-     *
-     * @param configuration OpenKit configuration.
-     * @param clientProvider Used for retrieving an {@link com.dynatrace.openkit.protocol.HTTPClient} instance.
-     * @param timingProvider Used for some timing related things.
-     */
-<<<<<<< HEAD
-	public BeaconSender(Logger logger, AbstractConfiguration configuration, HTTPClientProvider clientProvider, TimingProvider timingProvider) {
-=======
-	public BeaconSender(Configuration configuration, HTTPClientProvider clientProvider, TimingProvider timingProvider) {
->>>>>>> 463cab15
-
-	    context = new BeaconSendingContext(logger, configuration, clientProvider, timingProvider);
-	}
-
-    /**
-     * Start beacon sender thread.
-     *
-     * <p>
-     *     Note: The beacon sender has to perform some initialization code, which is done in the background,
-     *     before it actually starts sending beacons.
-     *     If it's a must to have OpenKit fully initialized use the {@link #waitForInit()} method to wait until initialized.
-     * </p>
-     */
-	public void initialize() {
-
-	    // create and start the sending thread
-	    beaconSenderThread = new Thread(new Runnable() {
-            @Override
-            public void run() {
-                // run the loop as long as OpenKit does not get shutdown or ends itself.
-                while (!context.isInTerminalState()) {
-                    context.executeCurrentState();
-                }
-            }
-        });
-	    beaconSenderThread.start();
-	}
-
-    /**
-     * Wait until OpenKit is fully initialized or a shutdown request has been made.
-     *
-     * <p>
-     *     This method might hang forever.
-     * </p>
-     *
-     * @return {@code true} if OpenKit is fully initialized, or {@code false} if shutdown has been requested during init phase.
-     */
-	public boolean waitForInit() {
-	    return context.waitForInit();
-    }
-
-    /**
-     * Wait until OpenKit is fully initialized or a shutdown request has been made or given timeout expired.
-     *
-     * @param timeoutMillis The maximum number of milliseconds to wait for initialization being completed.
-     *
-     * @return {@code true} if OpenKit is fully initialized, or {@code false} if shutdown has been requested during init phase.
-     */
-    public boolean waitForInit(long timeoutMillis) {
-        return context.waitForInit(timeoutMillis);
-    }
-
-    /**
-     * Get a boolean indicating whether OpenKit has been initialized or not.
-     *
-     * @return {@code true} if OpenKit has been initialized, {@code false} otherwise.
-     */
-    public boolean isInitialized() {
-	    return context.isInitialized();
-    }
-
-    /**
-     * Shutdown the BeaconSender and wait until it's shutdown (at most {@link BeaconSender#SHUTDOWN_TIMEOUT} milliseconds.
-     */
-    public void shutdown() {
-
-	    context.requestShutdown();
-
-        if (beaconSenderThread != null) {
-            beaconSenderThread.interrupt();
-            try {
-                beaconSenderThread.join(SHUTDOWN_TIMEOUT);
-            } catch (InterruptedException e) {
-                Thread.currentThread().interrupt();
-            }
-            beaconSenderThread = null;
-        }
-    }
-
-    /**
-     * When starting a new Session, put it into open Sessions.
-     *
-     * <p>
-     *     A session is only put into the open Sessions if capturing is enabled.
-     *     In case capturing is disabled, this method has no effect.
-     * </p>
-     *
-     * @param session Session to start.
-     */
-	public void startSession(SessionImpl session) {
-	    context.startSession(session);
-	}
-
-    /**
-     * When finishing a Session, remove it from open Sessions and put it into finished Sessions.
-     *
-     * <p>
-     *     As soon as a session get's finished it will transferred to the server.
-     * </p>
-     *
-     * @param session Session to finish.
-     */
-	public void finishSession(SessionImpl session) {
-	    context.finishSession(session);
-	}
-}
+/***************************************************
+ * (c) 2016-2017 Dynatrace LLC
+ *
+ * @author: Christian Schwarzbauer
+ */
+package com.dynatrace.openkit.core;
+
+import java.util.concurrent.TimeUnit;
+
+import com.dynatrace.openkit.api.Logger;
+import com.dynatrace.openkit.core.communication.BeaconSendingContext;
+import com.dynatrace.openkit.core.configuration.Configuration;
+import com.dynatrace.openkit.providers.HTTPClientProvider;
+import com.dynatrace.openkit.providers.TimingProvider;
+
+/**
+ * The BeaconSender is responsible for asynchronously sending the Beacons to the provided endpoint.
+ *
+ * <p>
+ *     The {@code BeaconSender} manages the thread running OpenKit communication in the background.
+ * </p>
+ */
+public class BeaconSender {
+
+    static final long  SHUTDOWN_TIMEOUT = TimeUnit.SECONDS.toMillis(10);
+
+    /** Thread used to send the beacons in the background */
+    private Thread beaconSenderThread;
+    /** Context in terms of the State Design Pattern */
+    private final BeaconSendingContext context;
+
+    /**
+     * Create a new BeaconSender.
+     *
+     * <p>
+     *     To start the beacon sending the {@link #initialize()} method must be called.
+     * </p>
+     *
+     * @param configuration OpenKit configuration.
+     * @param clientProvider Used for retrieving an {@link com.dynatrace.openkit.protocol.HTTPClient} instance.
+     * @param timingProvider Used for some timing related things.
+     */
+	public BeaconSender(Logger logger, Configuration configuration, HTTPClientProvider clientProvider, TimingProvider timingProvider) {
+	    context = new BeaconSendingContext(logger, configuration, clientProvider, timingProvider);
+	}
+
+    /**
+     * Start beacon sender thread.
+     *
+     * <p>
+     *     Note: The beacon sender has to perform some initialization code, which is done in the background,
+     *     before it actually starts sending beacons.
+     *     If it's a must to have OpenKit fully initialized use the {@link #waitForInit()} method to wait until initialized.
+     * </p>
+     */
+	public void initialize() {
+
+	    // create and start the sending thread
+	    beaconSenderThread = new Thread(new Runnable() {
+            @Override
+            public void run() {
+                // run the loop as long as OpenKit does not get shutdown or ends itself.
+                while (!context.isInTerminalState()) {
+                    context.executeCurrentState();
+                }
+            }
+        });
+	    beaconSenderThread.start();
+	}
+
+    /**
+     * Wait until OpenKit is fully initialized or a shutdown request has been made.
+     *
+     * <p>
+     *     This method might hang forever.
+     * </p>
+     *
+     * @return {@code true} if OpenKit is fully initialized, or {@code false} if shutdown has been requested during init phase.
+     */
+	public boolean waitForInit() {
+	    return context.waitForInit();
+    }
+
+    /**
+     * Wait until OpenKit is fully initialized or a shutdown request has been made or given timeout expired.
+     *
+     * @param timeoutMillis The maximum number of milliseconds to wait for initialization being completed.
+     *
+     * @return {@code true} if OpenKit is fully initialized, or {@code false} if shutdown has been requested during init phase.
+     */
+    public boolean waitForInit(long timeoutMillis) {
+        return context.waitForInit(timeoutMillis);
+    }
+
+    /**
+     * Get a boolean indicating whether OpenKit has been initialized or not.
+     *
+     * @return {@code true} if OpenKit has been initialized, {@code false} otherwise.
+     */
+    public boolean isInitialized() {
+	    return context.isInitialized();
+    }
+
+    /**
+     * Shutdown the BeaconSender and wait until it's shutdown (at most {@link BeaconSender#SHUTDOWN_TIMEOUT} milliseconds.
+     */
+    public void shutdown() {
+
+	    context.requestShutdown();
+
+        if (beaconSenderThread != null) {
+            beaconSenderThread.interrupt();
+            try {
+                beaconSenderThread.join(SHUTDOWN_TIMEOUT);
+            } catch (InterruptedException e) {
+                Thread.currentThread().interrupt();
+            }
+            beaconSenderThread = null;
+        }
+    }
+
+    /**
+     * When starting a new Session, put it into open Sessions.
+     *
+     * <p>
+     *     A session is only put into the open Sessions if capturing is enabled.
+     *     In case capturing is disabled, this method has no effect.
+     * </p>
+     *
+     * @param session Session to start.
+     */
+	public void startSession(SessionImpl session) {
+	    context.startSession(session);
+	}
+
+    /**
+     * When finishing a Session, remove it from open Sessions and put it into finished Sessions.
+     *
+     * <p>
+     *     As soon as a session get's finished it will transferred to the server.
+     * </p>
+     *
+     * @param session Session to finish.
+     */
+	public void finishSession(SessionImpl session) {
+	    context.finishSession(session);
+	}
+}