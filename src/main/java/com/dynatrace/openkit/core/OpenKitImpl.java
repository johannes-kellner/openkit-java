--- conflicted
+++ resolved
@@ -1,107 +1,90 @@
-/***************************************************
- * (c) 2016-2017 Dynatrace LLC
- *
- * @author: Christian Schwarzbauer
- */
-package com.dynatrace.openkit.core;
-
-<<<<<<< HEAD
-import com.dynatrace.openkit.api.Device;
-import com.dynatrace.openkit.api.Logger;
-import com.dynatrace.openkit.api.OpenKit;
-import com.dynatrace.openkit.api.Session;
-import com.dynatrace.openkit.core.configuration.AbstractConfiguration;
-import com.dynatrace.openkit.core.util.DefaultLogger;
-=======
-import com.dynatrace.openkit.api.OpenKit;
-import com.dynatrace.openkit.api.Session;
-import com.dynatrace.openkit.core.configuration.Configuration;
->>>>>>> 463cab15
-import com.dynatrace.openkit.protocol.Beacon;
-import com.dynatrace.openkit.providers.*;
-
-/**
- * Actual implementation of the {@link OpenKit} interface.
- */
-public class OpenKitImpl implements OpenKit {
-
-	// BeaconSender reference
-	private final BeaconSender beaconSender;
-
-	// AbstractConfiguration reference
-	private final Configuration configuration;
-	private final ThreadIDProvider threadIDProvider;
-	private final TimingProvider timingProvider;
-
-	//Logging context
-    private final Logger logger;
-
-	// *** constructors ***
-
-<<<<<<< HEAD
-	public OpenKitImpl(Logger logger, AbstractConfiguration config) {
-		this(logger, config, new DefaultHTTPClientProvider(), new DefaultTimingProvider(), new DefaultThreadIDProvider());
-	}
-
-	protected OpenKitImpl(Logger logger, AbstractConfiguration config, HTTPClientProvider httpClientProvider, TimingProvider timingProvider, ThreadIDProvider threadIDProvider) {
-		this.logger = logger;
-	    configuration = config;
-=======
-	public OpenKitImpl(Configuration config) {
-		this(config, new DefaultHTTPClientProvider(), new DefaultTimingProvider(), new DefaultThreadIDProvider());
-	}
-
-	protected OpenKitImpl(Configuration config, HTTPClientProvider httpClientProvider, TimingProvider timingProvider, ThreadIDProvider threadIDProvider) {
-		configuration = config;
->>>>>>> 463cab15
-		this.threadIDProvider = threadIDProvider;
-		this.timingProvider = timingProvider;
-		beaconSender = new BeaconSender(logger, configuration, httpClientProvider, timingProvider);
-	}
-
-	/**
-	 * Initialize this OpenKit instance.
-	 *
-	 * <p>
-	 *     This method starts the {@link BeaconSender} and is called directly after
-     *     the instance has been created in {@link com.dynatrace.openkit.AbstractOpenKitBuilder}.
-	 * </p>
-	 */
-	public void initialize() {
-		beaconSender.initialize();
-	}
-
-	// *** OpenKit interface methods ***
-
-	@Override
-	public boolean waitForInitCompletion() {
-		return beaconSender.waitForInit();
-	}
-
-	@Override
-	public boolean waitForInitCompletion(long timeoutMillis) {
-		return beaconSender.waitForInit(timeoutMillis);
-	}
-
-	@Override
-	public boolean isInitialized() {
-		return beaconSender.isInitialized();
-	}
-
-	public Configuration getConfiguration() {
-		return configuration;
-	}
-
-	@Override
-	public Session createSession(String clientIPAddress) {
-		// create beacon for session
-		Beacon beacon = new Beacon(logger, configuration, clientIPAddress, threadIDProvider, timingProvider);
-		// create session
-		return new SessionImpl(beaconSender, beacon);
-	}
-
-	@Override
-	public void shutdown() {
-		beaconSender.shutdown();
-	}
-}
+/***************************************************
+ * (c) 2016-2017 Dynatrace LLC
+ *
+ * @author: Christian Schwarzbauer
+ */
+package com.dynatrace.openkit.core;
+
+import com.dynatrace.openkit.api.OpenKit;
+import com.dynatrace.openkit.api.Logger;
+import com.dynatrace.openkit.api.Session;
+import com.dynatrace.openkit.core.configuration.Configuration;
+import com.dynatrace.openkit.protocol.Beacon;
+import com.dynatrace.openkit.providers.*;
+
+/**
+ * Actual implementation of the {@link OpenKit} interface.
+ */
+public class OpenKitImpl implements OpenKit {
+
+	// BeaconSender reference
+	private final BeaconSender beaconSender;
+
+	// AbstractConfiguration reference
+	private final Configuration configuration;
+	private final ThreadIDProvider threadIDProvider;
+	private final TimingProvider timingProvider;
+
+	//Logging context
+    private final Logger logger;
+
+	// *** constructors ***
+
+	public OpenKitImpl(Logger logger, Configuration config) {
+		this(logger, config, new DefaultHTTPClientProvider(), new DefaultTimingProvider(), new DefaultThreadIDProvider());
+	}
+
+	protected OpenKitImpl(Logger logger, Configuration config, HTTPClientProvider httpClientProvider, TimingProvider timingProvider, ThreadIDProvider threadIDProvider) {
+		configuration = config;
+		this.logger = logger;
+		this.threadIDProvider = threadIDProvider;
+		this.timingProvider = timingProvider;
+		beaconSender = new BeaconSender(logger, configuration, httpClientProvider, timingProvider);
+	}
+
+	/**
+	 * Initialize this OpenKit instance.
+	 *
+	 * <p>
+	 *     This method starts the {@link BeaconSender} and is called directly after
+     *     the instance has been created in {@link com.dynatrace.openkit.AbstractOpenKitBuilder}.
+	 * </p>
+	 */
+	public void initialize() {
+		beaconSender.initialize();
+	}
+
+	// *** OpenKit interface methods ***
+
+	@Override
+	public boolean waitForInitCompletion() {
+		return beaconSender.waitForInit();
+	}
+
+	@Override
+	public boolean waitForInitCompletion(long timeoutMillis) {
+		return beaconSender.waitForInit(timeoutMillis);
+	}
+
+	@Override
+	public boolean isInitialized() {
+		return beaconSender.isInitialized();
+	}
+
+	public Configuration getConfiguration() {
+		return configuration;
+	}
+
+	@Override
+	public Session createSession(String clientIPAddress) {
+		// create beacon for session
+		Beacon beacon = new Beacon(logger, configuration, clientIPAddress, threadIDProvider, timingProvider);
+		// create session
+		return new SessionImpl(beaconSender, beacon);
+	}
+
+	@Override
+	public void shutdown() {
+		beaconSender.shutdown();
+	}
+}